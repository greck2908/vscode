--- conflicted
+++ resolved
@@ -11,25 +11,18 @@
 import { EventEmitter } from 'events';
 import iconv = require('iconv-lite');
 import * as filetype from 'file-type';
-<<<<<<< HEAD
 import { assign, groupBy, denodeify, IDisposable, toDisposable, dispose, mkdirp, readBytes, detectUnicodeEncoding, Encoding, onceEvent, splitInChunks, Limiter } from './util';
-import { CancellationToken } from 'vscode';
+import { CancellationToken, Progress } from 'vscode';
 import { URI } from 'vscode-uri';
 import { detectEncoding } from './encoding';
 import { Ref, RefType, Branch, Remote, GitErrorCodes, LogOptions, Change, Status } from './api/git';
+import * as nls from 'vscode-nls';
+
+const localize = nls.loadMessageBundle();
 
 // https://github.com/microsoft/vscode/issues/65693
 const MAX_CLI_LENGTH = 30000;
 
-=======
-import { assign, groupBy, denodeify, IDisposable, toDisposable, dispose, mkdirp, readBytes, detectUnicodeEncoding, Encoding, onceEvent } from './util';
-import { CancellationToken, Uri, Progress } from 'vscode';
-import * as nls from 'vscode-nls';
-import { detectEncoding } from './encoding';
-import { Ref, RefType, Branch, Remote, GitErrorCodes, LogOptions, Change, Status } from './api/git';
-
-const localize = nls.loadMessageBundle();
->>>>>>> fb0feb1c
 const readfile = denodeify<string, string | null, string>(fs.readFile);
 
 export interface IGit {
@@ -375,13 +368,8 @@
 		return;
 	}
 
-<<<<<<< HEAD
-	async clone(url: string, parentPath: string, cancellationToken?: CancellationToken): Promise<string> {
+	async clone(url: string, parentPath: string, progress: Progress<{ message?: string, increment: number }>, cancellationToken?: CancellationToken): Promise<string> {
 		let baseFolderName = decodeURI(url).replace(/[\/]+$/, '').replace(/^.*[\/\\]/, '').replace(/\.git$/, '') || 'repository';
-=======
-	async clone(url: string, parentPath: string, progress: Progress<{ message?: string, increment: number }>, cancellationToken?: CancellationToken): Promise<string> {
-		let baseFolderName = decodeURI(url).replace(/^.*\//, '').replace(/\.git$/, '') || 'repository';
->>>>>>> fb0feb1c
 		let folderName = baseFolderName;
 		let folderPath = path.join(parentPath, folderName);
 		let count = 1;
