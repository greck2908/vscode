/*---------------------------------------------------------------------------------------------
 *  Copyright (c) Microsoft Corporation. All rights reserved.
 *  Licensed under the MIT License. See License.txt in the project root for license information.
 *--------------------------------------------------------------------------------------------*/

import 'vs/css!./list';
import { IDisposable, dispose } from 'vs/base/common/lifecycle';
import { isNumber } from 'vs/base/common/types';
import { range, firstIndex } from 'vs/base/common/arrays';
import { memoize } from 'vs/base/common/decorators';
import * as DOM from 'vs/base/browser/dom';
import * as platform from 'vs/base/common/platform';
import { Gesture } from 'vs/base/browser/touch';
import { KeyCode } from 'vs/base/common/keyCodes';
import { StandardKeyboardEvent } from 'vs/base/browser/keyboardEvent';
import { Event, Emitter, EventBufferer, chain, mapEvent, anyEvent } from 'vs/base/common/event';
import { domEvent } from 'vs/base/browser/event';
import { IDelegate, IRenderer, IListEvent, IListContextMenuEvent, IListMouseEvent, IListTouchEvent, IListGestureEvent, IListOpenEvent } from './list';
import { ListView, IListViewOptions } from './listView';
import { Color } from 'vs/base/common/color';
import { mixin } from 'vs/base/common/objects';
import { ScrollbarVisibility } from 'vs/base/common/scrollable';
import { ISpliceable } from 'vs/base/common/sequence';
<<<<<<< HEAD
import { CombinedSpliceable } from 'vs/base/browser/ui/list/splice';
=======
import { clamp } from 'vs/base/common/numbers';
>>>>>>> f3ac15e5

export interface IIdentityProvider<T> {
	(element: T): string;
}

interface ITraitChangeEvent {
	indexes: number[];
}

type ITraitTemplateData = HTMLElement;

interface IRenderedContainer {
	templateData: ITraitTemplateData;
	index: number;
}

class TraitRenderer<T> implements IRenderer<T, ITraitTemplateData>
{
	private renderedElements: IRenderedContainer[] = [];

	constructor(private trait: Trait<T>) { }

	get templateId(): string {
		return `template:${this.trait.trait}`;
	}

	renderTemplate(container: HTMLElement): ITraitTemplateData {
		return container;
	}

	renderElement(element: T, index: number, templateData: ITraitTemplateData): void {
		const renderedElementIndex = firstIndex(this.renderedElements, el => el.templateData === templateData);

		if (renderedElementIndex >= 0) {
			const rendered = this.renderedElements[renderedElementIndex];
			this.trait.unrender(templateData);
			rendered.index = index;
		} else {
			const rendered = { index, templateData };
			this.renderedElements.push(rendered);
		}

		this.trait.renderIndex(index, templateData);
	}

	splice(start: number, deleteCount: number, insertCount: number): void {
		const rendered: IRenderedContainer[] = [];

		for (let i = 0; i < this.renderedElements.length; i++) {
			const renderedElement = this.renderedElements[i];

			if (renderedElement.index < start) {
				rendered.push(renderedElement);
			} else if (renderedElement.index >= start + deleteCount) {
				rendered.push({
					index: renderedElement.index + insertCount - deleteCount,
					templateData: renderedElement.templateData
				});
			}
		}

		this.renderedElements = rendered;
	}

	renderIndexes(indexes: number[]): void {
		for (const { index, templateData } of this.renderedElements) {
			if (indexes.indexOf(index) > -1) {
				this.trait.renderIndex(index, templateData);
			}
		}
	}

	disposeTemplate(templateData: ITraitTemplateData): void {
		const index = firstIndex(this.renderedElements, el => el.templateData === templateData);

		if (index < 0) {
			return;
		}

		this.renderedElements.splice(index, 1);
	}
}

class Trait<T> implements ISpliceable<boolean>, IDisposable {

	/**
	 * Sorted indexes which have this trait.
	 */
	private indexes: number[];

	private _onChange = new Emitter<ITraitChangeEvent>();
	get onChange(): Event<ITraitChangeEvent> { return this._onChange.event; }

	get trait(): string { return this._trait; }

	@memoize
	get renderer(): TraitRenderer<T> {
		return new TraitRenderer<T>(this);
	}

	constructor(private _trait: string) {
		this.indexes = [];
	}

	splice(start: number, deleteCount: number, elements: boolean[]): void {
		const diff = elements.length - deleteCount;
		const end = start + deleteCount;
		const indexes = [
			...this.indexes.filter(i => i < start),
			...elements.map((hasTrait, i) => hasTrait ? i + start : -1).filter(i => i !== -1),
			...this.indexes.filter(i => i >= end).map(i => i + diff)
		];

		this.renderer.splice(start, deleteCount, elements.length);
		this.set(indexes);
	}

	renderIndex(index: number, container: HTMLElement): void {
		DOM.toggleClass(container, this._trait, this.contains(index));
	}

	unrender(container: HTMLElement): void {
		DOM.removeClass(container, this._trait);
	}

	/**
	 * Sets the indexes which should have this trait.
	 *
	 * @param indexes Indexes which should have this trait.
	 * @return The old indexes which had this trait.
	 */
	set(indexes: number[]): number[] {
		const result = this.indexes;
		this.indexes = indexes;

		const toRender = disjunction(result, indexes);
		this.renderer.renderIndexes(toRender);

		this._onChange.fire({ indexes });
		return result;
	}

	get(): number[] {
		return this.indexes;
	}

	contains(index: number): boolean {
		return this.indexes.some(i => i === index);
	}

	dispose() {
		this.indexes = null;
		this._onChange = dispose(this._onChange);
	}
}

class FocusTrait<T> extends Trait<T> {

	constructor(
		private getDomId: IIdentityProvider<number>
	) {
		super('focused');
	}

	renderIndex(index: number, container: HTMLElement): void {
		super.renderIndex(index, container);
		container.setAttribute('role', 'treeitem');
		container.setAttribute('id', this.getDomId(index));
	}
}

/**
 * The TraitSpliceable is used as a util class to be able
 * to preserve traits across splice calls, given an identity
 * provider.
 */
class TraitSpliceable<T> implements ISpliceable<T> {

	constructor(
		private trait: Trait<T>,
		private view: ListView<T>,
		private getId?: IIdentityProvider<T>
	) { }

	splice(start: number, deleteCount: number, elements: T[]): void {
		if (!this.getId) {
			return this.trait.splice(start, deleteCount, elements.map(e => false));
		}

		const pastElementsWithTrait = this.trait.get().map(i => this.getId(this.view.element(i)));
		const elementsWithTrait = elements.map(e => pastElementsWithTrait.indexOf(this.getId(e)) > -1);

		this.trait.splice(start, deleteCount, elementsWithTrait);
	}
}

function isInputElement(e: HTMLElement): boolean {
	return e.tagName === 'INPUT' || e.tagName === 'TEXTAREA';
}

class KeyboardController<T> implements IDisposable {

	private disposables: IDisposable[];
	private openController: IOpenController;

	constructor(
		private list: List<T>,
		private view: ListView<T>,
		options: IListOptions<T>
	) {
		const multipleSelectionSupport = !(options.multipleSelectionSupport === false);
		this.disposables = [];

		this.openController = options.openController || DefaultOpenController;

		const onKeyDown = chain(domEvent(view.domNode, 'keydown'))
			.filter(e => !isInputElement(e.target as HTMLElement))
			.map(e => new StandardKeyboardEvent(e));

		onKeyDown.filter(e => e.keyCode === KeyCode.Enter).on(this.onEnter, this, this.disposables);
		onKeyDown.filter(e => e.keyCode === KeyCode.UpArrow).on(this.onUpArrow, this, this.disposables);
		onKeyDown.filter(e => e.keyCode === KeyCode.DownArrow).on(this.onDownArrow, this, this.disposables);
		onKeyDown.filter(e => e.keyCode === KeyCode.PageUp).on(this.onPageUpArrow, this, this.disposables);
		onKeyDown.filter(e => e.keyCode === KeyCode.PageDown).on(this.onPageDownArrow, this, this.disposables);
		onKeyDown.filter(e => e.keyCode === KeyCode.Escape).on(this.onEscape, this, this.disposables);

		if (multipleSelectionSupport) {
			onKeyDown.filter(e => (platform.isMacintosh ? e.metaKey : e.ctrlKey) && e.keyCode === KeyCode.KEY_A).on(this.onCtrlA, this, this.disposables);
		}
	}

	private onEnter(e: StandardKeyboardEvent): void {
		e.preventDefault();
		e.stopPropagation();
		this.list.setSelection(this.list.getFocus());

		if (this.openController.shouldOpen(e.browserEvent)) {
			this.list.open(this.list.getFocus(), e.browserEvent);
		}
	}

	private onUpArrow(e: StandardKeyboardEvent): void {
		e.preventDefault();
		e.stopPropagation();
		this.list.focusPrevious();
		this.list.reveal(this.list.getFocus()[0]);
		this.view.domNode.focus();
	}

	private onDownArrow(e: StandardKeyboardEvent): void {
		e.preventDefault();
		e.stopPropagation();
		this.list.focusNext();
		this.list.reveal(this.list.getFocus()[0]);
		this.view.domNode.focus();
	}

	private onPageUpArrow(e: StandardKeyboardEvent): void {
		e.preventDefault();
		e.stopPropagation();
		this.list.focusPreviousPage();
		this.list.reveal(this.list.getFocus()[0]);
		this.view.domNode.focus();
	}

	private onPageDownArrow(e: StandardKeyboardEvent): void {
		e.preventDefault();
		e.stopPropagation();
		this.list.focusNextPage();
		this.list.reveal(this.list.getFocus()[0]);
		this.view.domNode.focus();
	}

	private onCtrlA(e: StandardKeyboardEvent): void {
		e.preventDefault();
		e.stopPropagation();
		this.list.setSelection(range(this.list.length));
		this.view.domNode.focus();
	}

	private onEscape(e: StandardKeyboardEvent): void {
		e.preventDefault();
		e.stopPropagation();
		this.list.setSelection([]);
		this.view.domNode.focus();
	}

	dispose() {
		this.disposables = dispose(this.disposables);
	}
}

class DOMFocusController<T> implements IDisposable {

	private disposables: IDisposable[] = [];

	constructor(
		private list: List<T>,
		private view: ListView<T>
	) {
		this.disposables = [];

		const onKeyDown = chain(domEvent(view.domNode, 'keydown'))
			.filter(e => !isInputElement(e.target as HTMLElement))
			.map(e => new StandardKeyboardEvent(e));

		onKeyDown.filter(e => e.keyCode === KeyCode.Tab && !e.ctrlKey && !e.metaKey && !e.shiftKey && !e.altKey)
			.on(this.onTab, this, this.disposables);
	}

	private onTab(e: StandardKeyboardEvent): void {
		if (e.target !== this.view.domNode) {
			return;
		}

		const focus = this.list.getFocus();

		if (focus.length === 0) {
			return;
		}

		const focusedDomElement = this.view.domElement(focus[0]);
		const tabIndexElement = focusedDomElement.querySelector('[tabIndex]');

		if (!tabIndexElement || !(tabIndexElement instanceof HTMLElement)) {
			return;
		}

		e.preventDefault();
		e.stopPropagation();
		tabIndexElement.focus();
	}

	dispose() {
		this.disposables = dispose(this.disposables);
	}
}

export function isSelectionSingleChangeEvent(event: IListMouseEvent<any> | IListTouchEvent<any>): boolean {
	return platform.isMacintosh ? event.browserEvent.metaKey : event.browserEvent.ctrlKey;
}

export function isSelectionRangeChangeEvent(event: IListMouseEvent<any> | IListTouchEvent<any>): boolean {
	return event.browserEvent.shiftKey;
}

function isMouseRightClick(event: UIEvent): boolean {
	return event instanceof MouseEvent && event.button === 2;
}

const DefaultMultipleSelectionContoller = {
	isSelectionSingleChangeEvent,
	isSelectionRangeChangeEvent
};

const DefaultOpenController: IOpenController = {
	shouldOpen: (event: UIEvent) => {
		if (event instanceof MouseEvent) {
			return !isMouseRightClick(event);
		}

		return true;
	}
};

class MouseController<T> implements IDisposable {

	private multipleSelectionSupport: boolean;
	private multipleSelectionController: IMultipleSelectionController<T>;
	private openController: IOpenController;
	private didJustPressContextMenuKey: boolean = false;
	private disposables: IDisposable[] = [];

	@memoize get onContextMenu(): Event<IListContextMenuEvent<T>> {
		const fromKeydown = chain(domEvent(this.view.domNode, 'keydown'))
			.map(e => new StandardKeyboardEvent(e))
			.filter(e => this.didJustPressContextMenuKey = e.keyCode === KeyCode.ContextMenu || (e.shiftKey && e.keyCode === KeyCode.F10))
			.filter(e => { e.preventDefault(); e.stopPropagation(); return false; })
			.event as Event<any>;

		const fromKeyup = chain(domEvent(this.view.domNode, 'keyup'))
			.filter(() => {
				const didJustPressContextMenuKey = this.didJustPressContextMenuKey;
				this.didJustPressContextMenuKey = false;
				return didJustPressContextMenuKey;
			})
			.filter(() => this.list.getFocus().length > 0)
			.map(() => {
				const index = this.list.getFocus()[0];
				const element = this.view.element(index);
				const anchor = this.view.domElement(index);
				return { index, element, anchor };
			})
			.filter(({ anchor }) => !!anchor)
			.event;

		const fromMouse = chain(this.view.onContextMenu)
			.filter(() => !this.didJustPressContextMenuKey)
			.map(({ element, index, browserEvent }) => ({ element, index, anchor: { x: browserEvent.clientX + 1, y: browserEvent.clientY } }))
			.event;

		return anyEvent<IListContextMenuEvent<T>>(fromKeydown, fromKeyup, fromMouse);
	}

	constructor(
		private list: List<T>,
		private view: ListView<T>,
		private options: IListOptions<T> = {}
	) {
		this.multipleSelectionSupport = !(options.multipleSelectionSupport === false);

		if (this.multipleSelectionSupport) {
			this.multipleSelectionController = options.multipleSelectionController || DefaultMultipleSelectionContoller;
		}

		this.openController = options.openController || DefaultOpenController;

		view.onMouseDown(this.onMouseDown, this, this.disposables);
		view.onMouseClick(this.onPointer, this, this.disposables);
		view.onMouseDblClick(this.onDoubleClick, this, this.disposables);
		view.onTouchStart(this.onMouseDown, this, this.disposables);
		view.onTap(this.onPointer, this, this.disposables);
		Gesture.addTarget(view.domNode);
	}

	private isSelectionSingleChangeEvent(event: IListMouseEvent<any> | IListTouchEvent<any>): boolean {
		if (this.multipleSelectionController) {
			return this.multipleSelectionController.isSelectionSingleChangeEvent(event);
		}

		return platform.isMacintosh ? event.browserEvent.metaKey : event.browserEvent.ctrlKey;
	}

	private isSelectionRangeChangeEvent(event: IListMouseEvent<any> | IListTouchEvent<any>): boolean {
		if (this.multipleSelectionController) {
			return this.multipleSelectionController.isSelectionRangeChangeEvent(event);
		}

		return event.browserEvent.shiftKey;
	}

	private isSelectionChangeEvent(event: IListMouseEvent<any> | IListTouchEvent<any>): boolean {
		return this.isSelectionSingleChangeEvent(event) || this.isSelectionRangeChangeEvent(event);
	}

	private onMouseDown(e: IListMouseEvent<T> | IListTouchEvent<T>): void {
		if (this.options.focusOnMouseDown === false) {
			e.browserEvent.preventDefault();
			e.browserEvent.stopPropagation();
		} else if (document.activeElement !== e.browserEvent.target) {
			this.view.domNode.focus();
		}

		let reference = this.list.getFocus()[0];
		const selection = this.list.getSelection();
		reference = reference === undefined ? selection[0] : reference;

		if (this.multipleSelectionSupport && this.isSelectionRangeChangeEvent(e)) {
			return this.changeSelection(e, reference);
		}

		const focus = e.index;
		if (selection.every(s => s !== focus)) {
			this.list.setFocus([focus]);
		}

		if (this.multipleSelectionSupport && this.isSelectionChangeEvent(e)) {
			return this.changeSelection(e, reference);
		}

		if (this.options.selectOnMouseDown && !isMouseRightClick(e.browserEvent)) {
			this.list.setSelection([focus]);

			if (this.openController.shouldOpen(e.browserEvent)) {
				this.list.open([focus], e.browserEvent);
			}
		}
	}

	private onPointer(e: IListMouseEvent<T>): void {
		if (this.multipleSelectionSupport && this.isSelectionChangeEvent(e)) {
			return;
		}

		if (!this.options.selectOnMouseDown) {
			const focus = this.list.getFocus();
			this.list.setSelection(focus);

			if (this.openController.shouldOpen(e.browserEvent)) {
				this.list.open(focus, e.browserEvent);
			}
		}
	}

	private onDoubleClick(e: IListMouseEvent<T>): void {
		if (this.multipleSelectionSupport && this.isSelectionChangeEvent(e)) {
			return;
		}

		const focus = this.list.getFocus();
		this.list.setSelection(focus);
		this.list.pin(focus);
	}

	private changeSelection(e: IListMouseEvent<T> | IListTouchEvent<T>, reference: number | undefined): void {
		const focus = e.index;

		if (this.isSelectionRangeChangeEvent(e) && reference !== undefined) {
			const min = Math.min(reference, focus);
			const max = Math.max(reference, focus);
			const rangeSelection = range(min, max + 1);
			const selection = this.list.getSelection();
			const contiguousRange = getContiguousRangeContaining(disjunction(selection, [reference]), reference);

			if (contiguousRange.length === 0) {
				return;
			}

			const newSelection = disjunction(rangeSelection, relativeComplement(selection, contiguousRange));
			this.list.setSelection(newSelection);

		} else if (this.isSelectionSingleChangeEvent(e)) {
			const selection = this.list.getSelection();
			const newSelection = selection.filter(i => i !== focus);

			if (selection.length === newSelection.length) {
				this.list.setSelection([...newSelection, focus]);
			} else {
				this.list.setSelection(newSelection);
			}
		}
	}

	dispose() {
		this.disposables = dispose(this.disposables);
	}
}

export interface IMultipleSelectionController<T> {
	isSelectionSingleChangeEvent(event: IListMouseEvent<T> | IListTouchEvent<T>): boolean;
	isSelectionRangeChangeEvent(event: IListMouseEvent<T> | IListTouchEvent<T>): boolean;
}

export interface IOpenController {
	shouldOpen(event: UIEvent): boolean;
}

export interface IStyleController {
	style(styles: IListStyles): void;
}

export class DefaultStyleController implements IStyleController {

	constructor(private styleElement: HTMLStyleElement, private selectorSuffix?: string) { }

	style(styles: IListStyles): void {
		const suffix = this.selectorSuffix ? `.${this.selectorSuffix}` : '';
		const content: string[] = [];

		if (styles.listFocusBackground) {
			content.push(`.monaco-list${suffix}:focus .monaco-list-row.focused { background-color: ${styles.listFocusBackground}; }`);
			content.push(`.monaco-list${suffix}:focus .monaco-list-row.focused:hover { background-color: ${styles.listFocusBackground}; }`); // overwrite :hover style in this case!
		}

		if (styles.listFocusForeground) {
			content.push(`.monaco-list${suffix}:focus .monaco-list-row.focused { color: ${styles.listFocusForeground}; }`);
		}

		if (styles.listActiveSelectionBackground) {
			content.push(`.monaco-list${suffix}:focus .monaco-list-row.selected { background-color: ${styles.listActiveSelectionBackground}; }`);
			content.push(`.monaco-list${suffix}:focus .monaco-list-row.selected:hover { background-color: ${styles.listActiveSelectionBackground}; }`); // overwrite :hover style in this case!
		}

		if (styles.listActiveSelectionForeground) {
			content.push(`.monaco-list${suffix}:focus .monaco-list-row.selected { color: ${styles.listActiveSelectionForeground}; }`);
		}

		if (styles.listFocusAndSelectionBackground) {
			content.push(`.monaco-list${suffix}:focus .monaco-list-row.selected.focused { background-color: ${styles.listFocusAndSelectionBackground}; }`);
		}

		if (styles.listFocusAndSelectionForeground) {
			content.push(`.monaco-list${suffix}:focus .monaco-list-row.selected.focused { color: ${styles.listFocusAndSelectionForeground}; }`);
		}

		if (styles.listInactiveFocusBackground) {
			content.push(`.monaco-list${suffix} .monaco-list-row.focused { background-color:  ${styles.listInactiveFocusBackground}; }`);
			content.push(`.monaco-list${suffix} .monaco-list-row.focused:hover { background-color:  ${styles.listInactiveFocusBackground}; }`); // overwrite :hover style in this case!
		}

		if (styles.listInactiveSelectionBackground) {
			content.push(`.monaco-list${suffix} .monaco-list-row.selected { background-color:  ${styles.listInactiveSelectionBackground}; }`);
			content.push(`.monaco-list${suffix} .monaco-list-row.selected:hover { background-color:  ${styles.listInactiveSelectionBackground}; }`); // overwrite :hover style in this case!
		}

		if (styles.listInactiveSelectionForeground) {
			content.push(`.monaco-list${suffix} .monaco-list-row.selected { color: ${styles.listInactiveSelectionForeground}; }`);
		}

		if (styles.listHoverBackground) {
			content.push(`.monaco-list${suffix} .monaco-list-row:hover { background-color:  ${styles.listHoverBackground}; }`);
		}

		if (styles.listHoverForeground) {
			content.push(`.monaco-list${suffix} .monaco-list-row:hover { color:  ${styles.listHoverForeground}; }`);
		}

		if (styles.listSelectionOutline) {
			content.push(`.monaco-list${suffix} .monaco-list-row.selected { outline: 1px dotted ${styles.listSelectionOutline}; outline-offset: -1px; }`);
		}

		if (styles.listFocusOutline) {
			content.push(`.monaco-list${suffix}:focus .monaco-list-row.focused { outline: 1px solid ${styles.listFocusOutline}; outline-offset: -1px; }`);
		}

		if (styles.listInactiveFocusOutline) {
			content.push(`.monaco-list${suffix} .monaco-list-row.focused { outline: 1px dotted ${styles.listInactiveFocusOutline}; outline-offset: -1px; }`);
		}

		if (styles.listHoverOutline) {
			content.push(`.monaco-list${suffix} .monaco-list-row:hover { outline: 1px dashed ${styles.listHoverOutline}; outline-offset: -1px; }`);
		}

		const newStyles = content.join('\n');
		if (newStyles !== this.styleElement.innerHTML) {
			this.styleElement.innerHTML = newStyles;
		}
	}
}

export interface IListOptions<T> extends IListViewOptions, IListStyles {
	identityProvider?: IIdentityProvider<T>;
	ariaLabel?: string;
	mouseSupport?: boolean;
	selectOnMouseDown?: boolean;
	focusOnMouseDown?: boolean;
	keyboardSupport?: boolean;
	verticalScrollMode?: ScrollbarVisibility;
	multipleSelectionSupport?: boolean;
	multipleSelectionController?: IMultipleSelectionController<T>;
	openController?: IOpenController;
	styleController?: IStyleController;
}

export interface IListStyles {
	listFocusBackground?: Color;
	listFocusForeground?: Color;
	listActiveSelectionBackground?: Color;
	listActiveSelectionForeground?: Color;
	listFocusAndSelectionBackground?: Color;
	listFocusAndSelectionForeground?: Color;
	listInactiveSelectionBackground?: Color;
	listInactiveSelectionForeground?: Color;
	listInactiveFocusBackground?: Color;
	listHoverBackground?: Color;
	listHoverForeground?: Color;
	listDropBackground?: Color;
	listFocusOutline?: Color;
	listInactiveFocusOutline?: Color;
	listSelectionOutline?: Color;
	listHoverOutline?: Color;
}

const defaultStyles: IListStyles = {
	listFocusBackground: Color.fromHex('#073655'),
	listActiveSelectionBackground: Color.fromHex('#0E639C'),
	listActiveSelectionForeground: Color.fromHex('#FFFFFF'),
	listFocusAndSelectionBackground: Color.fromHex('#094771'),
	listFocusAndSelectionForeground: Color.fromHex('#FFFFFF'),
	listInactiveSelectionBackground: Color.fromHex('#3F3F46'),
	listHoverBackground: Color.fromHex('#2A2D2E'),
	listDropBackground: Color.fromHex('#383B3D')
};

const DefaultOptions: IListOptions<any> = {
	keyboardSupport: true,
	mouseSupport: true,
	multipleSelectionSupport: true
};

// TODO@Joao: move these utils into a SortedArray class

function getContiguousRangeContaining(range: number[], value: number): number[] {
	const index = range.indexOf(value);

	if (index === -1) {
		return [];
	}

	const result = [];
	let i = index - 1;
	while (i >= 0 && range[i] === value - (index - i)) {
		result.push(range[i--]);
	}

	result.reverse();
	i = index;
	while (i < range.length && range[i] === value + (i - index)) {
		result.push(range[i++]);
	}

	return result;
}

/**
 * Given two sorted collections of numbers, returns the intersection
 * betweem them (OR).
 */
function disjunction(one: number[], other: number[]): number[] {
	const result = [];
	let i = 0, j = 0;

	while (i < one.length || j < other.length) {
		if (i >= one.length) {
			result.push(other[j++]);
		} else if (j >= other.length) {
			result.push(one[i++]);
		} else if (one[i] === other[j]) {
			result.push(one[i]);
			i++;
			j++;
			continue;
		} else if (one[i] < other[j]) {
			result.push(one[i++]);
		} else {
			result.push(other[j++]);
		}
	}

	return result;
}

/**
 * Given two sorted collections of numbers, returns the relative
 * complement between them (XOR).
 */
function relativeComplement(one: number[], other: number[]): number[] {
	const result = [];
	let i = 0, j = 0;

	while (i < one.length || j < other.length) {
		if (i >= one.length) {
			result.push(other[j++]);
		} else if (j >= other.length) {
			result.push(one[i++]);
		} else if (one[i] === other[j]) {
			i++;
			j++;
			continue;
		} else if (one[i] < other[j]) {
			result.push(one[i++]);
		} else {
			j++;
		}
	}

	return result;
}

const numericSort = (a: number, b: number) => a - b;

class PipelineRenderer<T> implements IRenderer<T, any> {

	constructor(
		private _templateId: string,
		private renderers: IRenderer<T, any>[]
	) { }

	get templateId(): string {
		return this._templateId;
	}

	renderTemplate(container: HTMLElement): any[] {
		return this.renderers.map(r => r.renderTemplate(container));
	}

	renderElement(element: T, index: number, templateData: any[]): void {
		let i = 0;

		for (const renderer of this.renderers) {
			renderer.renderElement(element, index, templateData[i++]);
		}
	}

	disposeTemplate(templateData: any[]): void {
		let i = 0;

		for (const renderer of this.renderers) {
			renderer.disposeTemplate(templateData[i++]);
		}
	}
}

export class List<T> implements ISpliceable<T>, IDisposable {

	private static InstanceCount = 0;
	private idPrefix = `list_id_${++List.InstanceCount}`;

	private focus: Trait<T>;
	private selection: Trait<T>;
	private eventBufferer = new EventBufferer();
	private view: ListView<T>;
	private spliceable: ISpliceable<T>;
	protected disposables: IDisposable[];
	private styleElement: HTMLStyleElement;
	private styleController: IStyleController;
	private mouseController: MouseController<T>;

	@memoize get onFocusChange(): Event<IListEvent<T>> {
		return mapEvent(this.eventBufferer.wrapEvent(this.focus.onChange), e => this.toListEvent(e));
	}

	@memoize get onSelectionChange(): Event<IListEvent<T>> {
		return mapEvent(this.eventBufferer.wrapEvent(this.selection.onChange), e => this.toListEvent(e));
	}

	readonly onContextMenu: Event<IListContextMenuEvent<T>> = Event.None;

	private _onOpen = new Emitter<IListOpenEvent<T>>();
	readonly onOpen: Event<IListOpenEvent<T>> = this._onOpen.event;

	private _onPin = new Emitter<number[]>();
	@memoize get onPin(): Event<IListEvent<T>> {
		return mapEvent(this._onPin.event, indexes => this.toListEvent({ indexes }));
	}

	get onMouseClick(): Event<IListMouseEvent<T>> { return this.view.onMouseClick; }
	get onMouseDblClick(): Event<IListMouseEvent<T>> { return this.view.onMouseDblClick; }
	get onMouseUp(): Event<IListMouseEvent<T>> { return this.view.onMouseUp; }
	get onMouseDown(): Event<IListMouseEvent<T>> { return this.view.onMouseDown; }
	get onMouseOver(): Event<IListMouseEvent<T>> { return this.view.onMouseOver; }
	get onMouseMove(): Event<IListMouseEvent<T>> { return this.view.onMouseMove; }
	get onMouseOut(): Event<IListMouseEvent<T>> { return this.view.onMouseOut; }
	get onTouchStart(): Event<IListTouchEvent<T>> { return this.view.onTouchStart; }
	get onTap(): Event<IListGestureEvent<T>> { return this.view.onTap; }

	get onKeyDown(): Event<KeyboardEvent> { return domEvent(this.view.domNode, 'keydown'); }
	get onKeyUp(): Event<KeyboardEvent> { return domEvent(this.view.domNode, 'keyup'); }
	get onKeyPress(): Event<KeyboardEvent> { return domEvent(this.view.domNode, 'keypress'); }

	readonly onDidFocus: Event<void>;
	readonly onDidBlur: Event<void>;

	private _onDidDispose = new Emitter<void>();
	get onDidDispose(): Event<void> { return this._onDidDispose.event; }

	constructor(
		container: HTMLElement,
		delegate: IDelegate<T>,
		renderers: IRenderer<T, any>[],
		options: IListOptions<T> = DefaultOptions
	) {
		this.focus = new FocusTrait(i => this.getElementDomId(i));
		this.selection = new Trait('selected');

		mixin(options, defaultStyles, false);

		renderers = renderers.map(r => new PipelineRenderer(r.templateId, [this.focus.renderer, this.selection.renderer, r]));

		this.view = new ListView(container, delegate, renderers, options);
		this.view.domNode.setAttribute('role', 'tree');
		DOM.addClass(this.view.domNode, this.idPrefix);
		this.view.domNode.tabIndex = 0;

		this.styleElement = DOM.createStyleSheet(this.view.domNode);

		this.styleController = options.styleController;
		if (!this.styleController) {
			this.styleController = new DefaultStyleController(this.styleElement, this.idPrefix);
		}

		this.spliceable = new CombinedSpliceable([
			new TraitSpliceable(this.focus, this.view, options.identityProvider),
			new TraitSpliceable(this.selection, this.view, options.identityProvider),
			this.view
		]);

		this.disposables = [this.focus, this.selection, this.view, this._onDidDispose];

		this.onDidFocus = mapEvent(domEvent(this.view.domNode, 'focus', true), () => null);
		this.onDidBlur = mapEvent(domEvent(this.view.domNode, 'blur', true), () => null);

		this.disposables.push(new DOMFocusController(this, this.view));

		if (typeof options.keyboardSupport !== 'boolean' || options.keyboardSupport) {
			const controller = new KeyboardController(this, this.view, options);
			this.disposables.push(controller);
		}

		if (typeof options.mouseSupport !== 'boolean' || options.mouseSupport) {
			this.mouseController = new MouseController(this, this.view, options);
			this.disposables.push(this.mouseController);
			this.onContextMenu = this.mouseController.onContextMenu;
		}

		this.onFocusChange(this._onFocusChange, this, this.disposables);
		this.onSelectionChange(this._onSelectionChange, this, this.disposables);

		if (options.ariaLabel) {
			this.view.domNode.setAttribute('aria-label', options.ariaLabel);
		}

		this.style(options);
	}

	splice(start: number, deleteCount: number, elements: T[] = []): void {
		if (deleteCount === 0 && elements.length === 0) {
			return;
		}

		this.eventBufferer.bufferEvents(() => this.spliceable.splice(start, deleteCount, elements));
	}

	get length(): number {
		return this.view.length;
	}

	get contentHeight(): number {
		return this.view.getContentHeight();
	}

	get scrollTop(): number {
		return this.view.getScrollTop();
	}

	set scrollTop(scrollTop: number) {
		this.view.setScrollTop(scrollTop);
	}

	domFocus(): void {
		this.view.domNode.focus();
	}

	layout(height?: number): void {
		this.view.layout(height);
	}

	setSelection(indexes: number[]): void {
		for (const index of indexes) {
			if (index < 0 || index >= this.length) {
				throw new Error(`Invalid index ${index}`);
			}
		}

		indexes = indexes.sort(numericSort);
		this.selection.set(indexes);
	}

	selectNext(n = 1, loop = false): void {
		if (this.length === 0) { return; }
		const selection = this.selection.get();
		let index = selection.length > 0 ? selection[0] + n : 0;
		this.setSelection(loop ? [index % this.length] : [Math.min(index, this.length - 1)]);
	}

	selectPrevious(n = 1, loop = false): void {
		if (this.length === 0) { return; }
		const selection = this.selection.get();
		let index = selection.length > 0 ? selection[0] - n : 0;
		if (loop && index < 0) {
			index = this.length + (index % this.length);
		}
		this.setSelection([Math.max(index, 0)]);
	}

	getSelection(): number[] {
		return this.selection.get();
	}

	getSelectedElements(): T[] {
		return this.getSelection().map(i => this.view.element(i));
	}

	setFocus(indexes: number[]): void {
		for (const index of indexes) {
			if (index < 0 || index >= this.length) {
				throw new Error(`Invalid index ${index}`);
			}
		}

		indexes = indexes.sort(numericSort);
		this.focus.set(indexes);
	}

	focusNext(n = 1, loop = false): void {
		if (this.length === 0) { return; }
		const focus = this.focus.get();
		let index = focus.length > 0 ? focus[0] + n : 0;
		this.setFocus(loop ? [index % this.length] : [Math.min(index, this.length - 1)]);
	}

	focusPrevious(n = 1, loop = false): void {
		if (this.length === 0) { return; }
		const focus = this.focus.get();
		let index = focus.length > 0 ? focus[0] - n : 0;
		if (loop && index < 0) { index = (this.length + (index % this.length)) % this.length; }
		this.setFocus([Math.max(index, 0)]);
	}

	focusNextPage(): void {
		let lastPageIndex = this.view.indexAt(this.view.getScrollTop() + this.view.renderHeight);
		lastPageIndex = lastPageIndex === 0 ? 0 : lastPageIndex - 1;
		const lastPageElement = this.view.element(lastPageIndex);
		const currentlyFocusedElement = this.getFocusedElements()[0];

		if (currentlyFocusedElement !== lastPageElement) {
			this.setFocus([lastPageIndex]);
		} else {
			const previousScrollTop = this.view.getScrollTop();
			this.view.setScrollTop(previousScrollTop + this.view.renderHeight - this.view.elementHeight(lastPageIndex));

			if (this.view.getScrollTop() !== previousScrollTop) {
				// Let the scroll event listener run
				setTimeout(() => this.focusNextPage(), 0);
			}
		}
	}

	focusPreviousPage(): void {
		let firstPageIndex: number;
		const scrollTop = this.view.getScrollTop();

		if (scrollTop === 0) {
			firstPageIndex = this.view.indexAt(scrollTop);
		} else {
			firstPageIndex = this.view.indexAfter(scrollTop - 1);
		}

		const firstPageElement = this.view.element(firstPageIndex);
		const currentlyFocusedElement = this.getFocusedElements()[0];

		if (currentlyFocusedElement !== firstPageElement) {
			this.setFocus([firstPageIndex]);
		} else {
			const previousScrollTop = scrollTop;
			this.view.setScrollTop(scrollTop - this.view.renderHeight);

			if (this.view.getScrollTop() !== previousScrollTop) {
				// Let the scroll event listener run
				setTimeout(() => this.focusPreviousPage(), 0);
			}
		}
	}

	focusLast(): void {
		if (this.length === 0) { return; }
		this.setFocus([this.length - 1]);
	}

	focusFirst(): void {
		if (this.length === 0) { return; }
		this.setFocus([0]);
	}

	getFocus(): number[] {
		return this.focus.get();
	}

	getFocusedElements(): T[] {
		return this.getFocus().map(i => this.view.element(i));
	}

	reveal(index: number, relativeTop?: number): void {
		if (index < 0 || index >= this.length) {
			throw new Error(`Invalid index ${index}`);
		}

		const scrollTop = this.view.getScrollTop();
		const elementTop = this.view.elementTop(index);
		const elementHeight = this.view.elementHeight(index);

		if (isNumber(relativeTop)) {
			// y = mx + b
			const m = elementHeight - this.view.renderHeight;
			this.view.setScrollTop(m * clamp(relativeTop, 0, 1) + elementTop);
		} else {
			const viewItemBottom = elementTop + elementHeight;
			const wrapperBottom = scrollTop + this.view.renderHeight;

			if (elementTop < scrollTop) {
				this.view.setScrollTop(elementTop);
			} else if (viewItemBottom >= wrapperBottom) {
				this.view.setScrollTop(viewItemBottom - this.view.renderHeight);
			}
		}
	}

	/**
	 * Returns the relative position of an element rendered in the list.
	 * Returns `null` if the element isn't *entirely* in the visible viewport.
	 */
	getRelativeTop(index: number): number | null {
		if (index < 0 || index >= this.length) {
			throw new Error(`Invalid index ${index}`);
		}

		const scrollTop = this.view.getScrollTop();
		const elementTop = this.view.elementTop(index);
		const elementHeight = this.view.elementHeight(index);

		if (elementTop < scrollTop || elementTop + elementHeight > scrollTop + this.view.renderHeight) {
			return null;
		}

		// y = mx + b
		const m = elementHeight - this.view.renderHeight;
		return Math.abs((scrollTop - elementTop) / m);
	}

	private getElementDomId(index: number): string {
		return `${this.idPrefix}_${index}`;
	}

	isDOMFocused(): boolean {
		return this.view.domNode === document.activeElement;
	}

	getHTMLElement(): HTMLElement {
		return this.view.domNode;
	}

	open(indexes: number[], browserEvent?: UIEvent): void {
		for (const index of indexes) {
			if (index < 0 || index >= this.length) {
				throw new Error(`Invalid index ${index}`);
			}
		}

		this._onOpen.fire({ indexes, elements: indexes.map(i => this.view.element(i)), browserEvent });
	}

	pin(indexes: number[]): void {
		for (const index of indexes) {
			if (index < 0 || index >= this.length) {
				throw new Error(`Invalid index ${index}`);
			}
		}

		this._onPin.fire(indexes);
	}

	style(styles: IListStyles): void {
		this.styleController.style(styles);
	}

	private toListEvent({ indexes }: ITraitChangeEvent) {
		return { indexes, elements: indexes.map(i => this.view.element(i)) };
	}

	private _onFocusChange(): void {
		const focus = this.focus.get();

		if (focus.length > 0) {
			this.view.domNode.setAttribute('aria-activedescendant', this.getElementDomId(focus[0]));
		} else {
			this.view.domNode.removeAttribute('aria-activedescendant');
		}

		this.view.domNode.setAttribute('role', 'tree');
		DOM.toggleClass(this.view.domNode, 'element-focused', focus.length > 0);
	}

	private _onSelectionChange(): void {
		const selection = this.selection.get();

		DOM.toggleClass(this.view.domNode, 'selection-none', selection.length === 0);
		DOM.toggleClass(this.view.domNode, 'selection-single', selection.length === 1);
		DOM.toggleClass(this.view.domNode, 'selection-multiple', selection.length > 1);
	}

	dispose(): void {
		this._onDidDispose.fire();
		this.disposables = dispose(this.disposables);
	}
}<|MERGE_RESOLUTION|>--- conflicted
+++ resolved
@@ -21,11 +21,8 @@
 import { mixin } from 'vs/base/common/objects';
 import { ScrollbarVisibility } from 'vs/base/common/scrollable';
 import { ISpliceable } from 'vs/base/common/sequence';
-<<<<<<< HEAD
 import { CombinedSpliceable } from 'vs/base/browser/ui/list/splice';
-=======
 import { clamp } from 'vs/base/common/numbers';
->>>>>>> f3ac15e5
 
 export interface IIdentityProvider<T> {
 	(element: T): string;
